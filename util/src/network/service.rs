--- conflicted
+++ resolved
@@ -14,18 +14,13 @@
 
 impl<Message> NetworkService<Message> where Message: Send + Sync + Clone + 'static {
 	/// Starts IO event loop
-	pub fn start(init_nodes: &Vec<String>) -> Result<NetworkService<Message>, UtilError> {
+	pub fn start(init_nodes: &[String]) -> Result<NetworkService<Message>, UtilError> {
 		let mut io_service = try!(IoService::<NetworkIoMessage<Message>>::start());
-<<<<<<< HEAD
-		let mut host = Box::new(Host::new());
+		let mut host = Host::new();
 		for n in init_nodes { host.add_node(&n); }
-		let host_info = host.info.client_version.clone();
-		info!("NetworkService::start(): id={:?}", host.info.id());
-=======
-		let host = Arc::new(Host::new());
+		let host = Arc::new(host);
 		let host_info = host.client_version();
 		info!("NetworkService::start(): id={:?}", host.client_id());
->>>>>>> b4bfdf2f
 		try!(io_service.register_handler(host));
 		Ok(NetworkService {
 			io_service: io_service,
