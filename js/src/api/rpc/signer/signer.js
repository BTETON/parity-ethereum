--- conflicted
+++ resolved
@@ -42,15 +42,9 @@
       .send('signer_generateAuthorizationToken');
   }
 
-<<<<<<< HEAD
-  generateWebProxyAccessToken () {
+  generateWebProxyAccessToken (domain) {
     return this._provider
-      .send('signer_generateWebProxyAccessToken');
-=======
-  generateWebProxyAccessToken (domain) {
-    return this._transport
       .execute('signer_generateWebProxyAccessToken', domain);
->>>>>>> 796482c1
   }
 
   rejectRequest (requestId) {
