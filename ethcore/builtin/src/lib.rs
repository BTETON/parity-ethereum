// Copyright 2015-2019 Parity Technologies (UK) Ltd.
// This file is part of Parity Ethereum.

// Parity Ethereum is free software: you can redistribute it and/or modify
// it under the terms of the GNU General Public License as published by
// the Free Software Foundation, either version 3 of the License, or
// (at your option) any later version.

// Parity Ethereum is distributed in the hope that it will be useful,
// but WITHOUT ANY WARRANTY; without even the implied warranty of
// MERCHANTABILITY or FITNESS FOR A PARTICULAR PURPOSE.  See the
// GNU General Public License for more details.

// You should have received a copy of the GNU General Public License
// along with Parity Ethereum.  If not, see <http://www.gnu.org/licenses/>.

//! Standard built-in contracts.

use std::{
	cmp::{max, min},
	io::{self, Read, Cursor},
};

use bn;
use byteorder::{BigEndian, LittleEndian, ReadBytesExt};
use ethereum_types::{H256, U256};
use ethjson;
use ethkey::{Signature, recover as ec_recover};
use keccak_hash::keccak;
use log::{warn, trace};
use num::{BigUint, Zero, One};
use parity_bytes::BytesRef;
use parity_crypto::{blake2_f, digest};

/// Native implementation of a built-in contract.
trait Implementation: Send + Sync {
	/// execute this built-in on the given input, writing to the given output.
	fn execute(&self, input: &[u8], output: &mut BytesRef) -> Result<(), &'static str>;
}

/// A gas pricing scheme for built-in contracts.
// TODO: refactor this trait, see https://github.com/paritytech/parity-ethereum/issues/11014
trait Pricer: Send + Sync {
	/// The gas cost of running this built-in for the given input data at block number `at`
	fn cost(&self, input: &[u8], at: u64) -> U256;
<<<<<<< HEAD
}

/// A linear pricing model. This computes a price using a base cost and a cost per-word.
pub type Fixed = u64;

impl Pricer for Fixed {
	fn cost(&self, _input: &[u8], _at: u64) -> U256 {
		U256::from(*self)
	}
=======
>>>>>>> a9cb5722
}

/// A linear pricing model. This computes a price using a base cost and a cost per-word.
struct Linear {
	base: usize,
	word: usize,
}

/// A special pricing model for modular exponentiation.
struct ModexpPricer {
	divisor: usize,
}

impl Pricer for Linear {
	fn cost(&self, input: &[u8], _at: u64) -> U256 {
		U256::from(self.base) + U256::from(self.word) * U256::from((input.len() + 31) / 32)
	}
}

/// alt_bn128 constant operations (add and mul) pricing model.
struct AltBn128ConstOperations {
	price: usize,
	eip1108_transition_at: u64,
	eip1108_transition_price: usize,
}

impl Pricer for AltBn128ConstOperations {
	fn cost(&self, _input: &[u8], at: u64) -> U256 {
		if at >= self.eip1108_transition_at {
			self.eip1108_transition_price.into()
		} else {
			self.price.into()
		}
	}
}

/// alt_bn128 pairing price
#[derive(Debug, Copy, Clone)]
struct AltBn128PairingPrice {
	base: usize,
	pair: usize,
}

/// alt_bn128_pairing pricing model. This computes a price using a base cost and a cost per pair.
struct AltBn128PairingPricer {
	price: AltBn128PairingPrice,
	eip1108_transition_at: u64,
	eip1108_transition_price: AltBn128PairingPrice,
}

impl Pricer for AltBn128PairingPricer {
	fn cost(&self, input: &[u8], at: u64) -> U256 {
		let price = if at >= self.eip1108_transition_at {
			self.eip1108_transition_price
		} else {
			self.price
		};

		U256::from(price.base) + U256::from(price.pair) * U256::from(input.len() / 192)
	}
}

impl Pricer for ModexpPricer {
	fn cost(&self, input: &[u8], _at: u64) -> U256 {
		let mut reader = input.chain(io::repeat(0));
		let mut buf = [0; 32];

		// read lengths as U256 here for accurate gas calculation.
		let mut read_len = || {
			reader.read_exact(&mut buf[..]).expect("reading from zero-extended memory cannot fail; qed");
			U256::from_big_endian(&buf[..])
		};
		let base_len = read_len();
		let exp_len = read_len();
		let mod_len = read_len();

		if mod_len.is_zero() && base_len.is_zero() {
			return U256::zero()
		}

		let max_len = U256::from(u32::max_value() / 2);
		if base_len > max_len || mod_len > max_len || exp_len > max_len {
			return U256::max_value();
		}
		let (base_len, exp_len, mod_len) = (base_len.low_u64(), exp_len.low_u64(), mod_len.low_u64());

		let m = max(mod_len, base_len);
		// read fist 32-byte word of the exponent.
		let exp_low = if base_len + 96 >= input.len() as u64 { U256::zero() } else {
			let mut buf = [0; 32];
			let mut reader = input[(96 + base_len as usize)..].chain(io::repeat(0));
			let len = min(exp_len, 32) as usize;
			reader.read_exact(&mut buf[(32 - len)..]).expect("reading from zero-extended memory cannot fail; qed");
			U256::from_big_endian(&buf[..])
		};

		let adjusted_exp_len = Self::adjusted_exp_len(exp_len, exp_low);

		let (gas, overflow) = Self::mult_complexity(m).overflowing_mul(max(adjusted_exp_len, 1));
		if overflow {
			return U256::max_value();
		}
		(gas / self.divisor as u64).into()
	}
}

impl ModexpPricer {
	fn adjusted_exp_len(len: u64, exp_low: U256) -> u64 {
		let bit_index = if exp_low.is_zero() { 0 } else { (255 - exp_low.leading_zeros()) as u64 };
		if len <= 32 {
			bit_index
		} else {
			8 * (len - 32) + bit_index
		}
	}

	fn mult_complexity(x: u64) -> u64 {
		match x {
			x if x <= 64 => x * x,
			x if x <= 1024 => (x * x) / 4 + 96 * x - 3072,
			x => (x * x) / 16 + 480 * x - 199680,
		}
	}
}

/// Pricing scheme, execution definition, and activation block for a built-in contract.
///
/// Call `cost` to compute cost for the given input, `execute` to execute the contract
/// on the given input, and `is_active` to determine whether the contract is active.
///
/// Unless `is_active` is true,
pub struct Builtin {
	pricer: Box<dyn Pricer>,
	native: Box<dyn Implementation>,
	activate_at: u64,
}

impl Builtin {
	/// Simple forwarder for cost.
	pub fn cost(&self, input: &[u8], at: u64) -> U256 {
		self.pricer.cost(input, at)
	}

	/// Simple forwarder for execute.
	pub fn execute(&self, input: &[u8], output: &mut BytesRef) -> Result<(), &'static str> {
		self.native.execute(input, output)
	}

	/// Whether the builtin is activated at the given block number.
	pub fn is_active(&self, at: u64) -> bool {
		at >= self.activate_at
	}
}

impl From<ethjson::spec::Builtin> for Builtin {
	fn from(b: ethjson::spec::Builtin) -> Self {
		let pricer: Box<dyn Pricer> = match b.pricing {
			ethjson::spec::Pricing::Fixed(fixed) => {
				Box::new(fixed)
			},
			ethjson::spec::Pricing::Linear(linear) => {
				Box::new(Linear {
					base: linear.base,
					word: linear.word,
				})
			}
			ethjson::spec::Pricing::Modexp(exp) => {
				Box::new(ModexpPricer {
					divisor: if exp.divisor == 0 {
						warn!("Zero modexp divisor specified. Falling back to default.");
						10
					} else {
						exp.divisor
					}
				})
			}
			ethjson::spec::Pricing::AltBn128Pairing(pricer) => {
				Box::new(AltBn128PairingPricer {
					price: AltBn128PairingPrice {
						base: pricer.base,
						pair: pricer.pair,
					},
					eip1108_transition_at: b.eip1108_transition.map_or(u64::max_value(), Into::into),
					eip1108_transition_price: AltBn128PairingPrice {
						base: pricer.eip1108_transition_base,
						pair: pricer.eip1108_transition_pair,
					},
				})
			}
			ethjson::spec::Pricing::AltBn128ConstOperations(pricer) => {
				Box::new(AltBn128ConstOperations {
						price: pricer.price,
						eip1108_transition_price: pricer.eip1108_transition_price,
						eip1108_transition_at: b.eip1108_transition.map_or(u64::max_value(), Into::into)
				})
			}
		};

		Builtin {
			pricer,
			native: ethereum_builtin(&b.name),
			activate_at: b.activate_at.map_or(0, Into::into),
		}
	}
}

/// Ethereum built-in factory.
fn ethereum_builtin(name: &str) -> Box<dyn Implementation> {
	match name {
		"identity" => Box::new(Identity) as Box<dyn Implementation>,
		"ecrecover" => Box::new(EcRecover) as Box<dyn Implementation>,
		"sha256" => Box::new(Sha256) as Box<dyn Implementation>,
		"ripemd160" => Box::new(Ripemd160) as Box<dyn Implementation>,
		"modexp" => Box::new(Modexp) as Box<dyn Implementation>,
		"alt_bn128_add" => Box::new(Bn128Add) as Box<dyn Implementation>,
		"alt_bn128_mul" => Box::new(Bn128Mul) as Box<dyn Implementation>,
		"alt_bn128_pairing" => Box::new(Bn128Pairing) as Box<dyn Implementation>,
		"blake2_f" => Box::new(Blake2F) as Box<dyn Implementation>,
		_ => panic!("invalid builtin name: {}", name),
	}
}

// Ethereum builtins:
//
// - The identity function
// - ec recovery
// - sha256
// - ripemd160
// - modexp (EIP198)
// - alt_bn128_add
// - alt_bn128_mul
// - alt_bn128_pairing
// - blake2_f (The Blake2 compression function F, EIP-152)

#[derive(Debug)]
struct Identity;

#[derive(Debug)]
struct EcRecover;

#[derive(Debug)]
struct Sha256;

#[derive(Debug)]
struct Ripemd160;

#[derive(Debug)]
struct Modexp;

#[derive(Debug)]
struct Bn128Add;

#[derive(Debug)]
struct Bn128Mul;

#[derive(Debug)]
struct Bn128Pairing;

#[derive(Debug)]
struct Blake2F;

impl Implementation for Identity {
	fn execute(&self, input: &[u8], output: &mut BytesRef) -> Result<(), &'static str> {
		output.write(0, input);
		Ok(())
	}
}

impl Implementation for EcRecover {
	fn execute(&self, i: &[u8], output: &mut BytesRef) -> Result<(), &'static str> {
		let len = min(i.len(), 128);

		let mut input = [0; 128];
		input[..len].copy_from_slice(&i[..len]);

		let hash = H256::from_slice(&input[0..32]);
		let v = H256::from_slice(&input[32..64]);
		let r = H256::from_slice(&input[64..96]);
		let s = H256::from_slice(&input[96..128]);

		let bit = match v[31] {
			27 | 28 if &v.0[..31] == &[0; 31] => v[31] - 27,
			_ => { return Ok(()); },
		};

		let s = Signature::from_rsv(&r, &s, bit);
		if s.is_valid() {
			if let Ok(p) = ec_recover(&s, &hash) {
				let r = keccak(p);
				output.write(0, &[0; 12]);
				output.write(12, &r.as_bytes()[12..]);
			}
		}

		Ok(())
	}
}

impl Implementation for Sha256 {
	fn execute(&self, input: &[u8], output: &mut BytesRef) -> Result<(), &'static str> {
		let d = digest::sha256(input);
		output.write(0, &*d);
		Ok(())
	}
}

impl Implementation for Blake2F {
	fn execute(&self, input: &[u8], output: &mut BytesRef) -> Result<(), &'static str> {
		const BLAKE2_F_ARG_LEN: usize = 213;

		if input.len() != BLAKE2_F_ARG_LEN {
			// todo[dvdplm] what's the right 'target' here?
			trace!(target: "evm", "Invalid input length, must be exactly 213 bytes, was {}", input.len());
			return Err("Invalid input length, must be exactly 213 bytes")
		}

		let mut rdr = Cursor::new(input);
		let rounds = rdr.read_u32::<BigEndian>().expect("todo – prove this is ok or handle");
		// todo[dvdplm] is this even not an error? According to the EIP it is not. Seems fishy though.
//		if rounds == 0 {
//			return Err("No rounds argument passed");
//		}
		// state vector, h
		let mut h = [0u64; 8];
		for i in 0..8 {
			h[i] = rdr.read_u64::<LittleEndian>().expect("todo - prove this is ok or handle");
		}

		// message block vector, m
		let mut m = [0u64; 16];
		for i in 0..16 {
			m[i] = rdr.read_u64::<LittleEndian>().expect("todo - prove this is ok or handle");
		}

		// 2w-bit offset counter, t
		let t0 = rdr.read_u64::<LittleEndian>().expect("todo - prove this is ok or handle");
		let t1 = rdr.read_u64::<LittleEndian>().expect("todo - prove this is ok or handle");

		// final block indicator flag, "f"
		let f = match input.last() {
				Some(1) => true,
				Some(0) => false,
				_ => return Err("Final block indicator flag must be a byte set to 1 or 0.")
			};

		blake2_f::blake2_f(&mut h, m, [t0, t1], f, rounds as usize);

		output.write(0, unsafe { std::slice::from_raw_parts(h.as_ptr() as *const u8, h.len() * std::mem::size_of::<u64>())});
		Ok(())
	}
}

impl Implementation for Ripemd160 {
	fn execute(&self, input: &[u8], output: &mut BytesRef) -> Result<(), &'static str> {
		let hash = digest::ripemd160(input);
		output.write(0, &[0; 12][..]);
		output.write(12, &hash);
		Ok(())
	}
}

// calculate modexp: left-to-right binary exponentiation to keep multiplicands lower
fn modexp(mut base: BigUint, exp: Vec<u8>, modulus: BigUint) -> BigUint {
	const BITS_PER_DIGIT: usize = 8;

	// n^m % 0 || n^m % 1
	if modulus <= BigUint::one() {
		return BigUint::zero();
	}

	// normalize exponent
	let mut exp = exp.into_iter().skip_while(|d| *d == 0).peekable();

	// n^0 % m
	if let None = exp.peek() {
		return BigUint::one();
	}

	// 0^n % m, n > 0
	if base.is_zero() {
		return BigUint::zero();
	}

	base = base % &modulus;

	// Fast path for base divisible by modulus.
	if base.is_zero() { return BigUint::zero() }

	// Left-to-right binary exponentiation (Handbook of Applied Cryptography - Algorithm 14.79).
	// http://www.cacr.math.uwaterloo.ca/hac/about/chap14.pdf
	let mut result = BigUint::one();

	for digit in exp {
		let mut mask = 1 << (BITS_PER_DIGIT - 1);

		for _ in 0..BITS_PER_DIGIT {
			result = &result * &result % &modulus;

			if digit & mask > 0 {
				result = result * &base % &modulus;
			}

			mask >>= 1;
		}
	}

	result
}

impl Implementation for Modexp {
	fn execute(&self, input: &[u8], output: &mut BytesRef) -> Result<(), &'static str> {
		let mut reader = input.chain(io::repeat(0));
		let mut buf = [0; 32];

		// read lengths as usize.
		// ignoring the first 24 bytes might technically lead us to fall out of consensus,
		// but so would running out of addressable memory!
		let mut read_len = |reader: &mut io::Chain<&[u8], io::Repeat>| {
			reader.read_exact(&mut buf[..]).expect("reading from zero-extended memory cannot fail; qed");
			let mut len_bytes = [0u8; 8];
			len_bytes.copy_from_slice(&buf[24..]);
			u64::from_be_bytes(len_bytes) as usize
		};

		let base_len = read_len(&mut reader);
		let exp_len = read_len(&mut reader);
		let mod_len = read_len(&mut reader);

		// Gas formula allows arbitrary large exp_len when base and modulus are empty, so we need to handle empty base first.
		let r = if base_len == 0 && mod_len == 0 {
			BigUint::zero()
		} else {
			// read the numbers themselves.
			let mut buf = vec![0; max(mod_len, max(base_len, exp_len))];
			let mut read_num = |reader: &mut io::Chain<&[u8], io::Repeat>, len: usize| {
				reader.read_exact(&mut buf[..len]).expect("reading from zero-extended memory cannot fail; qed");
				BigUint::from_bytes_be(&buf[..len])
			};

			let base = read_num(&mut reader, base_len);

			let mut exp_buf = vec![0; exp_len];
			reader.read_exact(&mut exp_buf[..exp_len]).expect("reading from zero-extended memory cannot fail; qed");

			let modulus = read_num(&mut reader, mod_len);

			modexp(base, exp_buf, modulus)
		};

		// write output to given memory, left padded and same length as the modulus.
		let bytes = r.to_bytes_be();

		// always true except in the case of zero-length modulus, which leads to
		// output of length and value 1.
		if bytes.len() <= mod_len {
			let res_start = mod_len - bytes.len();
			output.write(res_start, &bytes);
		}

		Ok(())
	}
}

fn read_fr(reader: &mut io::Chain<&[u8], io::Repeat>) -> Result<bn::Fr, &'static str> {
	let mut buf = [0u8; 32];

	reader.read_exact(&mut buf[..]).expect("reading from zero-extended memory cannot fail; qed");
	bn::Fr::from_slice(&buf[0..32]).map_err(|_| "Invalid field element")
}

fn read_point(reader: &mut io::Chain<&[u8], io::Repeat>) -> Result<bn::G1, &'static str> {
	use bn::{Fq, AffineG1, G1, Group};

	let mut buf = [0u8; 32];

	reader.read_exact(&mut buf[..]).expect("reading from zero-extended memory cannot fail; qed");
	let px = Fq::from_slice(&buf[0..32]).map_err(|_| "Invalid point x coordinate")?;

	reader.read_exact(&mut buf[..]).expect("reading from zero-extended memory cannot fail; qed");
	let py = Fq::from_slice(&buf[0..32]).map_err(|_| "Invalid point y coordinate")?;
	Ok(
		if px == Fq::zero() && py == Fq::zero() {
			G1::zero()
		} else {
			AffineG1::new(px, py).map_err(|_| "Invalid curve point")?.into()
		}
	)
}

impl Implementation for Bn128Add {
	// Can fail if any of the 2 points does not belong the bn128 curve
	fn execute(&self, input: &[u8], output: &mut BytesRef) -> Result<(), &'static str> {
		use bn::AffineG1;

		let mut padded_input = input.chain(io::repeat(0));
		let p1 = read_point(&mut padded_input)?;
		let p2 = read_point(&mut padded_input)?;

		let mut write_buf = [0u8; 64];
		if let Some(sum) = AffineG1::from_jacobian(p1 + p2) {
			// point not at infinity
			sum.x().to_big_endian(&mut write_buf[0..32]).expect("Cannot fail since 0..32 is 32-byte length");
			sum.y().to_big_endian(&mut write_buf[32..64]).expect("Cannot fail since 32..64 is 32-byte length");
		}
		output.write(0, &write_buf);

		Ok(())
	}
}

impl Implementation for Bn128Mul {
	// Can fail if first paramter (bn128 curve point) does not actually belong to the curve
	fn execute(&self, input: &[u8], output: &mut BytesRef) -> Result<(), &'static str> {
		use bn::AffineG1;

		let mut padded_input = input.chain(io::repeat(0));
		let p = read_point(&mut padded_input)?;
		let fr = read_fr(&mut padded_input)?;

		let mut write_buf = [0u8; 64];
		if let Some(sum) = AffineG1::from_jacobian(p * fr) {
			// point not at infinity
			sum.x().to_big_endian(&mut write_buf[0..32]).expect("Cannot fail since 0..32 is 32-byte length");
			sum.y().to_big_endian(&mut write_buf[32..64]).expect("Cannot fail since 32..64 is 32-byte length");
		}
		output.write(0, &write_buf);
		Ok(())
	}
}

impl Implementation for Bn128Pairing {
	/// Can fail if:
	///     - input length is not a multiple of 192
	///     - any of odd points does not belong to bn128 curve
	///     - any of even points does not belong to the twisted bn128 curve over the field F_p^2 = F_p[i] / (i^2 + 1)
	fn execute(&self, input: &[u8], output: &mut BytesRef) -> Result<(), &'static str> {
		if input.len() % 192 != 0 {
			return Err("Invalid input length, must be multiple of 192 (3 * (32*2))")
		}

		if let Err(err) = self.execute_with_error(input, output) {
			trace!("Pairining error: {:?}", err);
			return Err(err)
		}
		Ok(())
	}
}

impl Bn128Pairing {
	fn execute_with_error(&self, input: &[u8], output: &mut BytesRef) -> Result<(), &'static str> {
		use bn::{AffineG1, AffineG2, Fq, Fq2, pairing_batch, G1, G2, Gt, Group};

		let elements = input.len() / 192; // (a, b_a, b_b - each 64-byte affine coordinates)
		let ret_val = if input.len() == 0 {
			U256::one()
		} else {
			let mut vals = Vec::new();
			for idx in 0..elements {
				let a_x = Fq::from_slice(&input[idx*192..idx*192+32])
					.map_err(|_| "Invalid a argument x coordinate")?;

				let a_y = Fq::from_slice(&input[idx*192+32..idx*192+64])
					.map_err(|_| "Invalid a argument y coordinate")?;

				let b_a_y = Fq::from_slice(&input[idx*192+64..idx*192+96])
					.map_err(|_| "Invalid b argument imaginary coeff x coordinate")?;

				let b_a_x = Fq::from_slice(&input[idx*192+96..idx*192+128])
					.map_err(|_| "Invalid b argument imaginary coeff y coordinate")?;

				let b_b_y = Fq::from_slice(&input[idx*192+128..idx*192+160])
					.map_err(|_| "Invalid b argument real coeff x coordinate")?;

				let b_b_x = Fq::from_slice(&input[idx*192+160..idx*192+192])
					.map_err(|_| "Invalid b argument real coeff y coordinate")?;

				let b_a = Fq2::new(b_a_x, b_a_y);
				let b_b = Fq2::new(b_b_x, b_b_y);
				let b = if b_a.is_zero() && b_b.is_zero() {
					G2::zero()
				} else {
					G2::from(AffineG2::new(b_a, b_b).map_err(|_| "Invalid b argument - not on curve")?)
				};
				let a = if a_x.is_zero() && a_y.is_zero() {
					G1::zero()
				} else {
					G1::from(AffineG1::new(a_x, a_y).map_err(|_| "Invalid a argument - not on curve")?)
				};
				vals.push((a, b));
			};

			let mul = pairing_batch(&vals);

			if mul == Gt::one() {
				U256::one()
			} else {
				U256::zero()
			}
		};

		let mut buf = [0u8; 32];
		ret_val.to_big_endian(&mut buf);
		output.write(0, &buf);

		Ok(())
	}
}

#[cfg(test)]
mod tests {
	use ethereum_types::U256;
	use ethjson::uint::Uint;
	use num::{BigUint, Zero, One};
	use parity_bytes::BytesRef;
	use rustc_hex::FromHex;
	use hex_literal::hex;
	use super::{Builtin, Linear, ethereum_builtin, Pricer, ModexpPricer, modexp as me};

	#[test]
	fn blake2f_cost() {
		let f = Builtin {
			pricer: Box::new(123),
			native: ethereum_builtin("blake2_f"),
			activate_at: 0,
		};

		let input = [1u8; 213];
		let mut output = [255u8; 64];
		f.execute(&input[..], &mut BytesRef::Fixed(&mut output[..])).unwrap();
		// todo[dvdplm] this is wrong ofc, replace with correct expected output
		//assert_eq!(&expected_output[..], hex!("e3b0c44298fc1c149afbf4c8996fb92427ae41e4649b934ca495991b7852b855"));

		assert_eq!(f.cost(&input[..], 0), U256::from(123));
	}

	#[test]
	fn blake2_f_test_vector_4() {
		let blake2 = ethereum_builtin("blake2_f");
		// Test vector 4 and expected output from https://github.com/ethereum/EIPs/blob/master/EIPS/eip-152.md#test-vector-4
		let input = hex!("0000000048c9bdf267e6096a3ba7ca8485ae67bb2bf894fe72f36e3cf1361d5f3af54fa5d182e6ad7f520e511f6c3e2b8c68059b6bbd41fbabd9831f79217e1319cde05b61626300000000000000000000000000000000000000000000000000000000000000000000000000000000000000000000000000000000000000000000000000000000000000000000000000000000000000000000000000000000000000000000000000000000000000000000000000000000000000000000000000000000000300000000000000000000000000000001");
		let expected = hex!("08c9bcf367e6096a3ba7ca8485ae67bb2bf894fe72f36e3cf1361d5f3af54fa5d282e6ad7f520e511f6c3e2b8c68059b9442be0454267ce079217e1319cde05b");
		let mut output = [0u8; 64];
		blake2.execute(&input[..], &mut BytesRef::Fixed(&mut output[..])).expect("Builtin does not fail");
		assert_eq!(&output[..], &expected[..]);
	}

	#[test]
	fn modexp_func() {
		// n^0 % m == 1
		let mut base = BigUint::parse_bytes(b"12345", 10).unwrap();
		let mut exp = BigUint::zero();
		let mut modulus = BigUint::parse_bytes(b"789", 10).unwrap();
		assert_eq!(me(base, exp.to_bytes_be(), modulus), BigUint::one());

		// 0^n % m == 0
		base = BigUint::zero();
		exp = BigUint::parse_bytes(b"12345", 10).unwrap();
		modulus = BigUint::parse_bytes(b"789", 10).unwrap();
		assert_eq!(me(base, exp.to_bytes_be(), modulus), BigUint::zero());

		// n^m % 1 == 0
		base = BigUint::parse_bytes(b"12345", 10).unwrap();
		exp = BigUint::parse_bytes(b"789", 10).unwrap();
		modulus = BigUint::one();
		assert_eq!(me(base, exp.to_bytes_be(), modulus), BigUint::zero());

		// if n % d == 0, then n^m % d == 0
		base = BigUint::parse_bytes(b"12345", 10).unwrap();
		exp = BigUint::parse_bytes(b"789", 10).unwrap();
		modulus = BigUint::parse_bytes(b"15", 10).unwrap();
		assert_eq!(me(base, exp.to_bytes_be(), modulus), BigUint::zero());

		// others
		base = BigUint::parse_bytes(b"12345", 10).unwrap();
		exp = BigUint::parse_bytes(b"789", 10).unwrap();
		modulus = BigUint::parse_bytes(b"97", 10).unwrap();
		assert_eq!(me(base, exp.to_bytes_be(), modulus), BigUint::parse_bytes(b"55", 10).unwrap());
	}

	#[test]
	fn identity() {
		let f = ethereum_builtin("identity");

		let i = [0u8, 1, 2, 3];

		let mut o2 = [255u8; 2];
		f.execute(&i[..], &mut BytesRef::Fixed(&mut o2[..])).expect("Builtin should not fail");
		assert_eq!(i[0..2], o2);

		let mut o4 = [255u8; 4];
		f.execute(&i[..], &mut BytesRef::Fixed(&mut o4[..])).expect("Builtin should not fail");
		assert_eq!(i, o4);

		let mut o8 = [255u8; 8];
		f.execute(&i[..], &mut BytesRef::Fixed(&mut o8[..])).expect("Builtin should not fail");
		assert_eq!(i, o8[..4]);
		assert_eq!([255u8; 4], o8[4..]);
	}

	#[test]
	fn sha256() {
		let f = ethereum_builtin("sha256");

		let i = [0u8; 0];

		let mut o = [255u8; 32];
		f.execute(&i[..], &mut BytesRef::Fixed(&mut o[..])).expect("Builtin should not fail");
		assert_eq!(&o[..], &(FromHex::from_hex("e3b0c44298fc1c149afbf4c8996fb92427ae41e4649b934ca495991b7852b855").unwrap())[..]);

		let mut o8 = [255u8; 8];
		f.execute(&i[..], &mut BytesRef::Fixed(&mut o8[..])).expect("Builtin should not fail");
		assert_eq!(&o8[..], &(FromHex::from_hex("e3b0c44298fc1c14").unwrap())[..]);

		let mut o34 = [255u8; 34];
		f.execute(&i[..], &mut BytesRef::Fixed(&mut o34[..])).expect("Builtin should not fail");
		assert_eq!(&o34[..], &(FromHex::from_hex("e3b0c44298fc1c149afbf4c8996fb92427ae41e4649b934ca495991b7852b855ffff").unwrap())[..]);

		let mut ov = vec![];
		f.execute(&i[..], &mut BytesRef::Flexible(&mut ov)).expect("Builtin should not fail");
		assert_eq!(&ov[..], &(FromHex::from_hex("e3b0c44298fc1c149afbf4c8996fb92427ae41e4649b934ca495991b7852b855").unwrap())[..]);
	}

	#[test]
	fn ripemd160() {
		let f = ethereum_builtin("ripemd160");

		let i = [0u8; 0];

		let mut o = [255u8; 32];
		f.execute(&i[..], &mut BytesRef::Fixed(&mut o[..])).expect("Builtin should not fail");
		assert_eq!(&o[..], &(FromHex::from_hex("0000000000000000000000009c1185a5c5e9fc54612808977ee8f548b2258d31").unwrap())[..]);

		let mut o8 = [255u8; 8];
		f.execute(&i[..], &mut BytesRef::Fixed(&mut o8[..])).expect("Builtin should not fail");
		assert_eq!(&o8[..], &(FromHex::from_hex("0000000000000000").unwrap())[..]);

		let mut o34 = [255u8; 34];
		f.execute(&i[..], &mut BytesRef::Fixed(&mut o34[..])).expect("Builtin should not fail");
		assert_eq!(&o34[..], &(FromHex::from_hex("0000000000000000000000009c1185a5c5e9fc54612808977ee8f548b2258d31ffff").unwrap())[..]);
	}

	#[test]
	fn ecrecover() {
		let f = ethereum_builtin("ecrecover");

		let i = FromHex::from_hex("47173285a8d7341e5e972fc677286384f802f8ef42a5ec5f03bbfa254cb01fad000000000000000000000000000000000000000000000000000000000000001b650acf9d3f5f0a2c799776a1254355d5f4061762a237396a99a0e0e3fc2bcd6729514a0dacb2e623ac4abd157cb18163ff942280db4d5caad66ddf941ba12e03").unwrap();

		let mut o = [255u8; 32];
		f.execute(&i[..], &mut BytesRef::Fixed(&mut o[..])).expect("Builtin should not fail");
		assert_eq!(&o[..], &(FromHex::from_hex("000000000000000000000000c08b5542d177ac6686946920409741463a15dddb").unwrap())[..]);

		let mut o8 = [255u8; 8];
		f.execute(&i[..], &mut BytesRef::Fixed(&mut o8[..])).expect("Builtin should not fail");
		assert_eq!(&o8[..], &(FromHex::from_hex("0000000000000000").unwrap())[..]);

		let mut o34 = [255u8; 34];
		f.execute(&i[..], &mut BytesRef::Fixed(&mut o34[..])).expect("Builtin should not fail");
		assert_eq!(&o34[..], &(FromHex::from_hex("000000000000000000000000c08b5542d177ac6686946920409741463a15dddbffff").unwrap())[..]);

		let i_bad = FromHex::from_hex("47173285a8d7341e5e972fc677286384f802f8ef42a5ec5f03bbfa254cb01fad000000000000000000000000000000000000000000000000000000000000001a650acf9d3f5f0a2c799776a1254355d5f4061762a237396a99a0e0e3fc2bcd6729514a0dacb2e623ac4abd157cb18163ff942280db4d5caad66ddf941ba12e03").unwrap();
		let mut o = [255u8; 32];
		f.execute(&i_bad[..], &mut BytesRef::Fixed(&mut o[..])).expect("Builtin should not fail");
		assert_eq!(&o[..], &(FromHex::from_hex("ffffffffffffffffffffffffffffffffffffffffffffffffffffffffffffffff").unwrap())[..]);

		let i_bad = FromHex::from_hex("47173285a8d7341e5e972fc677286384f802f8ef42a5ec5f03bbfa254cb01fad000000000000000000000000000000000000000000000000000000000000001b000000000000000000000000000000000000000000000000000000000000001b0000000000000000000000000000000000000000000000000000000000000000").unwrap();
		let mut o = [255u8; 32];
		f.execute(&i_bad[..], &mut BytesRef::Fixed(&mut o[..])).expect("Builtin should not fail");
		assert_eq!(&o[..], &(FromHex::from_hex("ffffffffffffffffffffffffffffffffffffffffffffffffffffffffffffffff").unwrap())[..]);

		let i_bad = FromHex::from_hex("47173285a8d7341e5e972fc677286384f802f8ef42a5ec5f03bbfa254cb01fad000000000000000000000000000000000000000000000000000000000000001b0000000000000000000000000000000000000000000000000000000000000000000000000000000000000000000000000000000000000000000000000000001b").unwrap();
		let mut o = [255u8; 32];
		f.execute(&i_bad[..], &mut BytesRef::Fixed(&mut o[..])).expect("Builtin should not fail");
		assert_eq!(&o[..], &(FromHex::from_hex("ffffffffffffffffffffffffffffffffffffffffffffffffffffffffffffffff").unwrap())[..]);

		let i_bad = FromHex::from_hex("47173285a8d7341e5e972fc677286384f802f8ef42a5ec5f03bbfa254cb01fad000000000000000000000000000000000000000000000000000000000000001bffffffffffffffffffffffffffffffffffffffffffffffffffffffffffffffff000000000000000000000000000000000000000000000000000000000000001b").unwrap();
		let mut o = [255u8; 32];
		f.execute(&i_bad[..], &mut BytesRef::Fixed(&mut o[..])).expect("Builtin should not fail");
		assert_eq!(&o[..], &(FromHex::from_hex("ffffffffffffffffffffffffffffffffffffffffffffffffffffffffffffffff").unwrap())[..]);

		let i_bad = FromHex::from_hex("47173285a8d7341e5e972fc677286384f802f8ef42a5ec5f03bbfa254cb01fad000000000000000000000000000000000000000000000000000000000000001b000000000000000000000000000000000000000000000000000000000000001bffffffffffffffffffffffffffffffffffffffffffffffffffffffffffffffff").unwrap();
		let mut o = [255u8; 32];
		f.execute(&i_bad[..], &mut BytesRef::Fixed(&mut o[..])).expect("Builtin should not fail");
		assert_eq!(&o[..], &(FromHex::from_hex("ffffffffffffffffffffffffffffffffffffffffffffffffffffffffffffffff").unwrap())[..]);

		// TODO: Should this (corrupted version of the above) fail rather than returning some address?
	/*	let i_bad = FromHex::from_hex("48173285a8d7341e5e972fc677286384f802f8ef42a5ec5f03bbfa254cb01fad000000000000000000000000000000000000000000000000000000000000001b650acf9d3f5f0a2c799776a1254355d5f4061762a237396a99a0e0e3fc2bcd6729514a0dacb2e623ac4abd157cb18163ff942280db4d5caad66ddf941ba12e03").unwrap();
		let mut o = [255u8; 32];
		f.execute(&i_bad[..], &mut BytesRef::Fixed(&mut o[..]));
		assert_eq!(&o[..], &(FromHex::from_hex("ffffffffffffffffffffffffffffffffffffffffffffffffffffffffffffffff").unwrap())[..]);*/
	}

	#[test]
	fn modexp() {

		let f = Builtin {
			pricer: Box::new(ModexpPricer { divisor: 20 }),
			native: ethereum_builtin("modexp"),
			activate_at: 0,
		};

		// test for potential gas cost multiplication overflow
		{
			let input = FromHex::from_hex("0000000000000000000000000000000000000000000000000000000000000001000000000000000000000000000000000000000000000000000000003b27bafd00000000000000000000000000000000000000000000000000000000503c8ac3").unwrap();
			let expected_cost = U256::max_value();
			assert_eq!(f.cost(&input[..], 0), expected_cost.into());
		}

		// test for potential exp len overflow
		{
			let input = FromHex::from_hex("\
				00000000000000000000000000000000000000000000000000000000000000ff\
				2a1e530000000000000000000000000000000000000000000000000000000000\
				0000000000000000000000000000000000000000000000000000000000000000"
				).unwrap();

			let mut output = vec![0u8; 32];
			let expected = FromHex::from_hex("0000000000000000000000000000000000000000000000000000000000000000").unwrap();
			let expected_cost = U256::max_value();

			f.execute(&input[..], &mut BytesRef::Fixed(&mut output[..])).expect("Builtin should fail");
			assert_eq!(output, expected);
			assert_eq!(f.cost(&input[..], 0), expected_cost.into());
		}

		// fermat's little theorem example.
		{
			let input = FromHex::from_hex("\
				0000000000000000000000000000000000000000000000000000000000000001\
				0000000000000000000000000000000000000000000000000000000000000020\
				0000000000000000000000000000000000000000000000000000000000000020\
				03\
				fffffffffffffffffffffffffffffffffffffffffffffffffffffffefffffc2e\
				fffffffffffffffffffffffffffffffffffffffffffffffffffffffefffffc2f"
			).unwrap();

			let mut output = vec![0u8; 32];
			let expected = FromHex::from_hex("0000000000000000000000000000000000000000000000000000000000000001").unwrap();
			let expected_cost = 13056;

			f.execute(&input[..], &mut BytesRef::Fixed(&mut output[..])).expect("Builtin should not fail");
			assert_eq!(output, expected);
			assert_eq!(f.cost(&input[..], 0), expected_cost.into());
		}

		// second example from EIP: zero base.
		{
			let input = FromHex::from_hex("\
				0000000000000000000000000000000000000000000000000000000000000000\
				0000000000000000000000000000000000000000000000000000000000000020\
				0000000000000000000000000000000000000000000000000000000000000020\
				fffffffffffffffffffffffffffffffffffffffffffffffffffffffefffffc2e\
				fffffffffffffffffffffffffffffffffffffffffffffffffffffffefffffc2f"
			).unwrap();

			let mut output = vec![0u8; 32];
			let expected = FromHex::from_hex("0000000000000000000000000000000000000000000000000000000000000000").unwrap();
			let expected_cost = 13056;

			f.execute(&input[..], &mut BytesRef::Fixed(&mut output[..])).expect("Builtin should not fail");
			assert_eq!(output, expected);
			assert_eq!(f.cost(&input[..], 0), expected_cost.into());
		}

		// another example from EIP: zero-padding
		{
			let input = FromHex::from_hex("\
				0000000000000000000000000000000000000000000000000000000000000001\
				0000000000000000000000000000000000000000000000000000000000000002\
				0000000000000000000000000000000000000000000000000000000000000020\
				03\
				ffff\
				80"
			).unwrap();

			let mut output = vec![0u8; 32];
			let expected = FromHex::from_hex("3b01b01ac41f2d6e917c6d6a221ce793802469026d9ab7578fa2e79e4da6aaab").unwrap();
			let expected_cost = 768;

			f.execute(&input[..], &mut BytesRef::Fixed(&mut output[..])).expect("Builtin should not fail");
			assert_eq!(output, expected);
			assert_eq!(f.cost(&input[..], 0), expected_cost.into());
		}

		// zero-length modulus.
		{
			let input = FromHex::from_hex("\
				0000000000000000000000000000000000000000000000000000000000000001\
				0000000000000000000000000000000000000000000000000000000000000002\
				0000000000000000000000000000000000000000000000000000000000000000\
				03\
				ffff"
			).unwrap();

			let mut output = vec![];
			let expected_cost = 0;

			f.execute(&input[..], &mut BytesRef::Flexible(&mut output)).expect("Builtin should not fail");
			assert_eq!(output.len(), 0); // shouldn't have written any output.
			assert_eq!(f.cost(&input[..], 0), expected_cost.into());
		}
	}

	#[test]
	fn bn128_add() {

		let f = Builtin {
			pricer: Box::new(Linear { base: 0, word: 0 }),
			native: ethereum_builtin("alt_bn128_add"),
			activate_at: 0,
		};

		// zero-points additions
		{
			let input = FromHex::from_hex("\
				0000000000000000000000000000000000000000000000000000000000000000\
				0000000000000000000000000000000000000000000000000000000000000000\
				0000000000000000000000000000000000000000000000000000000000000000\
				0000000000000000000000000000000000000000000000000000000000000000"
			).unwrap();

			let mut output = vec![0u8; 64];
			let expected = FromHex::from_hex("\
				0000000000000000000000000000000000000000000000000000000000000000\
				0000000000000000000000000000000000000000000000000000000000000000"
			).unwrap();

			f.execute(&input[..], &mut BytesRef::Fixed(&mut output[..])).expect("Builtin should not fail");
			assert_eq!(output, expected);
		}

		// no input, should not fail
		{
			let mut empty = [0u8; 0];
			let input = BytesRef::Fixed(&mut empty);

			let mut output = vec![0u8; 64];
			let expected = FromHex::from_hex("\
				0000000000000000000000000000000000000000000000000000000000000000\
				0000000000000000000000000000000000000000000000000000000000000000"
			).unwrap();

			f.execute(&input[..], &mut BytesRef::Fixed(&mut output[..])).expect("Builtin should not fail");
			assert_eq!(output, expected);
		}

		// should fail - point not on curve
		{
			let input = FromHex::from_hex("\
				1111111111111111111111111111111111111111111111111111111111111111\
				1111111111111111111111111111111111111111111111111111111111111111\
				1111111111111111111111111111111111111111111111111111111111111111\
				1111111111111111111111111111111111111111111111111111111111111111"
			).unwrap();

			let mut output = vec![0u8; 64];

			let res = f.execute(&input[..], &mut BytesRef::Fixed(&mut output[..]));
			assert!(res.is_err(), "There should be built-in error here");
		}
	}

	#[test]
	fn bn128_mul() {

		let f = Builtin {
			pricer: Box::new(Linear { base: 0, word: 0 }),
			native: ethereum_builtin("alt_bn128_mul"),
			activate_at: 0,
		};

		// zero-point multiplication
		{
			let input = FromHex::from_hex("\
				0000000000000000000000000000000000000000000000000000000000000000\
				0000000000000000000000000000000000000000000000000000000000000000\
				0200000000000000000000000000000000000000000000000000000000000000"
			).unwrap();

			let mut output = vec![0u8; 64];
			let expected = FromHex::from_hex("\
				0000000000000000000000000000000000000000000000000000000000000000\
				0000000000000000000000000000000000000000000000000000000000000000"
			).unwrap();

			f.execute(&input[..], &mut BytesRef::Fixed(&mut output[..])).expect("Builtin should not fail");
			assert_eq!(output, expected);
		}

		// should fail - point not on curve
		{
			let input = FromHex::from_hex("\
				1111111111111111111111111111111111111111111111111111111111111111\
				1111111111111111111111111111111111111111111111111111111111111111\
				0f00000000000000000000000000000000000000000000000000000000000000"
			).unwrap();

			let mut output = vec![0u8; 64];

			let res = f.execute(&input[..], &mut BytesRef::Fixed(&mut output[..]));
			assert!(res.is_err(), "There should be built-in error here");
		}
	}

	fn builtin_pairing() -> Builtin {
		Builtin {
			pricer: Box::new(Linear { base: 0, word: 0 }),
			native: ethereum_builtin("alt_bn128_pairing"),
			activate_at: 0,
		}
	}

	fn empty_test(f: Builtin, expected: Vec<u8>) {
		let mut empty = [0u8; 0];
		let input = BytesRef::Fixed(&mut empty);

		let mut output = vec![0u8; expected.len()];

		f.execute(&input[..], &mut BytesRef::Fixed(&mut output[..])).expect("Builtin should not fail");
		assert_eq!(output, expected);
	}

	fn error_test(f: Builtin, input: &[u8], msg_contains: Option<&str>) {
		let mut output = vec![0u8; 64];
		let res = f.execute(input, &mut BytesRef::Fixed(&mut output[..]));
		if let Some(msg) = msg_contains {
			if let Err(e) = res {
				if !e.contains(msg) {
					panic!("There should be error containing '{}' here, but got: '{}'", msg, e);
				}
			}
		} else {
			assert!(res.is_err(), "There should be built-in error here");
		}
	}

	fn bytes(s: &'static str) -> Vec<u8> {
		FromHex::from_hex(s).expect("static str should contain valid hex bytes")
	}

	#[test]
	fn bn128_pairing_empty() {
		// should not fail, because empty input is a valid input of 0 elements
		empty_test(
			builtin_pairing(),
			bytes("0000000000000000000000000000000000000000000000000000000000000001"),
		);
	}

	#[test]
	fn bn128_pairing_notcurve() {
		// should fail - point not on curve
		error_test(
			builtin_pairing(),
			&bytes("\
				1111111111111111111111111111111111111111111111111111111111111111\
				1111111111111111111111111111111111111111111111111111111111111111\
				1111111111111111111111111111111111111111111111111111111111111111\
				1111111111111111111111111111111111111111111111111111111111111111\
				1111111111111111111111111111111111111111111111111111111111111111\
				1111111111111111111111111111111111111111111111111111111111111111"
			),
			Some("not on curve"),
		);
	}

	#[test]
	fn bn128_pairing_fragmented() {
		// should fail - input length is invalid
		error_test(
			builtin_pairing(),
			&bytes("\
				1111111111111111111111111111111111111111111111111111111111111111\
				1111111111111111111111111111111111111111111111111111111111111111\
				111111111111111111111111111111"
			),
			Some("Invalid input length"),
		);
	}

	#[test]
	#[should_panic]
	fn from_unknown_linear() {
		let _ = ethereum_builtin("foo");
	}

	#[test]
	fn is_active() {
		let pricer = Box::new(Linear { base: 10, word: 20} );
		let b = Builtin {
			pricer: pricer as Box<dyn Pricer>,
			native: ethereum_builtin("identity"),
			activate_at: 100_000,
		};

		assert!(!b.is_active(99_999));
		assert!(b.is_active(100_000));
		assert!(b.is_active(100_001));
	}

	#[test]
	fn from_named_linear() {
		let pricer = Box::new(Linear { base: 10, word: 20 });
		let b = Builtin {
			pricer: pricer as Box<dyn Pricer>,
			native: ethereum_builtin("identity"),
			activate_at: 1,
		};

		assert_eq!(b.cost(&[0; 0], 0), U256::from(10));
		assert_eq!(b.cost(&[0; 1], 0), U256::from(30));
		assert_eq!(b.cost(&[0; 32], 0), U256::from(30));
		assert_eq!(b.cost(&[0; 33], 0), U256::from(50));

		let i = [0u8, 1, 2, 3];
		let mut o = [255u8; 4];
		b.execute(&i[..], &mut BytesRef::Fixed(&mut o[..])).expect("Builtin should not fail");
		assert_eq!(i, o);
	}

	#[test]
	fn from_json() {
		let b = Builtin::from(ethjson::spec::Builtin {
			name: "identity".to_owned(),
			pricing: ethjson::spec::Pricing::Linear(ethjson::spec::Linear {
				base: 10,
				word: 20,
			}),
			activate_at: None,
			eip1108_transition: None,
		});

		assert_eq!(b.cost(&[0; 0], 0), U256::from(10));
		assert_eq!(b.cost(&[0; 1], 0), U256::from(30));
		assert_eq!(b.cost(&[0; 32], 0), U256::from(30));
		assert_eq!(b.cost(&[0; 33], 0), U256::from(50));

		let i = [0u8, 1, 2, 3];
		let mut o = [255u8; 4];
		b.execute(&i[..], &mut BytesRef::Fixed(&mut o[..])).expect("Builtin should not fail");
		assert_eq!(i, o);
	}

	#[test]
	fn bn128_pairing_eip1108_transition() {
		let b = Builtin::from(ethjson::spec::Builtin {
			name: "alt_bn128_pairing".to_owned(),
			pricing: ethjson::spec::Pricing::AltBn128Pairing(ethjson::spec::builtin::AltBn128Pairing {
				base: 100_000,
				pair: 80_000,
				eip1108_transition_base: 45_000,
				eip1108_transition_pair: 34_000,
			}),
			activate_at: Some(Uint(U256::from(10))),
			eip1108_transition: Some(Uint(U256::from(20))),
		});

		assert_eq!(b.cost(&[0; 192 * 3], 10), U256::from(340_000), "80 000 * 3 + 100 000 == 340 000");
		assert_eq!(b.cost(&[0; 192 * 7], 20), U256::from(283_000), "34 000 * 7 + 45 000 == 283 000");
	}

	#[test]
	fn bn128_add_eip1108_transition() {
		let b = Builtin::from(ethjson::spec::Builtin {
			name: "alt_bn128_add".to_owned(),
			pricing: ethjson::spec::Pricing::AltBn128ConstOperations(ethjson::spec::builtin::AltBn128ConstOperations {
				price: 500,
				eip1108_transition_price: 150,
			}),
			activate_at: Some(Uint(U256::from(10))),
			eip1108_transition: Some(Uint(U256::from(20))),
		});

		assert_eq!(b.cost(&[0; 192], 10), U256::from(500));
		assert_eq!(b.cost(&[0; 10], 20), U256::from(150), "after istanbul hardfork gas cost for add should be 150");
	}

	#[test]
	fn bn128_mul_eip1108_transition() {
		let b = Builtin::from(ethjson::spec::Builtin {
			name: "alt_bn128_mul".to_owned(),
			pricing: ethjson::spec::Pricing::AltBn128ConstOperations(ethjson::spec::builtin::AltBn128ConstOperations {
				price: 40_000,
				eip1108_transition_price: 6000,
			}),
			activate_at: Some(Uint(U256::from(10))),
			eip1108_transition: Some(Uint(U256::from(20))),
		});

		assert_eq!(b.cost(&[0; 192], 10), U256::from(40_000));
		assert_eq!(b.cost(&[0; 10], 20), U256::from(6_000), "after istanbul hardfork gas cost for mul should be 6 000");
	}
}<|MERGE_RESOLUTION|>--- conflicted
+++ resolved
@@ -43,7 +43,6 @@
 trait Pricer: Send + Sync {
 	/// The gas cost of running this built-in for the given input data at block number `at`
 	fn cost(&self, input: &[u8], at: u64) -> U256;
-<<<<<<< HEAD
 }
 
 /// A linear pricing model. This computes a price using a base cost and a cost per-word.
@@ -53,8 +52,6 @@
 	fn cost(&self, _input: &[u8], _at: u64) -> U256 {
 		U256::from(*self)
 	}
-=======
->>>>>>> a9cb5722
 }
 
 /// A linear pricing model. This computes a price using a base cost and a cost per-word.
@@ -373,10 +370,7 @@
 
 		let mut rdr = Cursor::new(input);
 		let rounds = rdr.read_u32::<BigEndian>().expect("todo – prove this is ok or handle");
-		// todo[dvdplm] is this even not an error? According to the EIP it is not. Seems fishy though.
-//		if rounds == 0 {
-//			return Err("No rounds argument passed");
-//		}
+
 		// state vector, h
 		let mut h = [0u64; 8];
 		for i in 0..8 {
@@ -670,7 +664,7 @@
 	use num::{BigUint, Zero, One};
 	use parity_bytes::BytesRef;
 	use rustc_hex::FromHex;
-	use hex_literal::hex;
+	use hex_literal::hex; // todo[dvdplm] switch tests to hex_literal
 	use super::{Builtin, Linear, ethereum_builtin, Pricer, ModexpPricer, modexp as me};
 
 	#[test]
